import colorsys
import glob
import os
import random

import matplotlib.pyplot as plt
import numpy as np
from PIL import Image, ImageOps

from main import load, angle, length, height, ANGLE_PEAKS, generate_input_images, FOLDER_ROOT, FOLDER_TRAIN_INPUTS, FOLDER_TRAIN_OUTPUTS, OUTPUT_SIZE


# Dataset size.
NUMBER_SAMPLES = 100
assert NUMBER_SAMPLES % 4 == 0, 'Sample size must be divisible by 4 for angles to be generated properly.'

# Names of text files to be generated.
FILENAME_SAMPLES = 'cantilever_samples.txt'
FILENAME_ANSYS_TEMPLATE = 'ansys_template.lgw'
FILENAME_ANSYS_SCRIPT = 'ansys_script.lgw'

# Generate and store sample values for each parameter.
def generate_samples(show_histogram=False):
    # Helper function for generating unevenly spaced samples within a defined range. Setting "increasing" to True makes spacings increase as values increase.
    generate_logspace_samples = lambda low, high, increasing: (((
        np.logspace(
            0, 1, round(NUMBER_SAMPLES/4)+1
            ) - 1) / 9) * (1 if increasing else -1) + (0 if increasing else 1)
        ) * (high - low) + low
    # Generate samples.
    load_samples = np.linspace(load.low, load.high, NUMBER_SAMPLES)
    angle_samples = np.concatenate((
        generate_logspace_samples(angle.low, (ANGLE_PEAKS[1]-ANGLE_PEAKS[0])/2, increasing=True)[:-1],
        generate_logspace_samples((ANGLE_PEAKS[1]-ANGLE_PEAKS[0])/2, ANGLE_PEAKS[1], increasing=False)[1:],
        generate_logspace_samples(ANGLE_PEAKS[1], (ANGLE_PEAKS[1]-ANGLE_PEAKS[0])/2 + ANGLE_PEAKS[1], increasing=True)[:-1],
        generate_logspace_samples((ANGLE_PEAKS[1]-ANGLE_PEAKS[0])/2 + ANGLE_PEAKS[1], angle.high, increasing=False)[1:],
        ))
    length_samples = np.linspace(length.low, length.high, NUMBER_SAMPLES)
    height_samples = np.linspace(height.low, height.high, NUMBER_SAMPLES)
    # Randomize ordering of samples.
    np.random.shuffle(load_samples)
    np.random.shuffle(angle_samples)
    np.random.shuffle(length_samples)
    np.random.shuffle(height_samples)
    # Round samples to a fixed number of decimal places.
    load_samples = np.round(load_samples, load.precision)
    angle_samples = np.round(angle_samples, angle.precision)
    length_samples = np.round(length_samples, length.precision)
    height_samples = np.round(height_samples, height.precision)
    
    # Plot histograms for angle samples.
    if show_histogram:
        plt.figure()
        plt.hist(
            angle_samples,
            bins=round(angle.high-angle.low),
            rwidth=0.75,
            color='#0095ff',
            )
        plt.xticks(np.linspace(angle.low, angle.high, 5))
        plt.title(angle.name)
        plt.show()
    return load_samples, angle_samples, length_samples, height_samples

# Write the specified sample values to a text file, and calculate and return the load components to be used in FEA.
def write_samples(samples):
<<<<<<< HEAD
    # Determine the x and y components of the load.
=======
    # Determine the x and y components of the load per element node for easier entry in FEA.
>>>>>>> b4a76f77
    load_components = []
    NUMBER_ELEMENTS = 10  # Defined in ANSYS
    for load_sample, angle_sample in zip(*samples[0:2]):
        angle_sample *= (np.pi / 180)
        load_components.append((
            np.cos(angle_sample) * load_sample / NUMBER_ELEMENTS,
            np.sin(angle_sample) * load_sample / NUMBER_ELEMENTS,
            ))
    # Write samples to text file.
    text = [
        # Name: {'_'.join([load_sample, angle_sample, length_sample, height_sample])}, 
        f'Load: {load_sample:>10},  X load: {load_x:>10.2f},  Y load: {load_y:>10.2f},  X load (edge): {load_x/2:>10.2f},  Y load (edge): {load_y/2:>10.2f},  Angle: {angle_sample:>10},  Length: {length_sample:>5},  Height: {height_sample:>5}\n'
        for load_sample, angle_sample, length_sample, height_sample, (load_x, load_y) in zip(*samples, load_components)
        ]
    with open(os.path.join(FOLDER_ROOT, FILENAME_SAMPLES), 'w') as file:
        file.writelines(text)
    print(f'Wrote samples in {FILENAME_SAMPLES}.')
    return load_components

# Write a text file containing ANSYS commands used to perform FEA and generate stress contour images.
def write_ansys_script(samples, load_components):
    with open(os.path.join(FOLDER_ROOT, FILENAME_ANSYS_TEMPLATE), 'r') as file:
        lines = file.readlines()
    
    with open(os.path.join(FOLDER_ROOT, FILENAME_ANSYS_SCRIPT), 'w') as file:
        # Add loop commands.
        command_loop_start = f'*DO,i,1,{NUMBER_SAMPLES},1\n'
        placeholder_loop_start = '! placeholder_loop_start\n'
        command_loop_end = f'*ENDDO\n'
        placeholder_loop_end = '! placeholder_loop_end\n'
        lines[lines.index(placeholder_loop_start)] = command_loop_start
        lines[lines.index(placeholder_loop_end)] = command_loop_end
        # Add commands that define the array containing generated samples.
        array_name = 'samples'
        placeholder_define_samples = '! placeholder_define_samples\n'
        command_define_samples = f'*DIM,{array_name},ARRAY,{5},{NUMBER_SAMPLES}\n'
        lines_define_samples = [None] * (NUMBER_SAMPLES+1)
        lines_define_samples[0] = command_define_samples
        for i in range(NUMBER_SAMPLES):
            lines_define_samples[i+1] = f'{array_name}(1,{i+1}) = {load_components[i][0]},{load_components[i][1]},{samples[1][i]},{samples[2][i]},{samples[3][i]}\n'
        index_placeholder = lines.index(placeholder_define_samples)
        lines = lines[:index_placeholder] + lines_define_samples + lines[index_placeholder+1:]
        file.writelines(lines)
        print(f'Wrote {FILENAME_ANSYS_SCRIPT}.')


# Return the sample values found in the text file previously generated.
def read_samples():
    load_samples, angle_samples, length_samples, height_samples = [], [], [], []
    filename = os.path.join(FOLDER_ROOT, FILENAME_SAMPLES)
    try:
        with open(filename, 'r') as file:
            for string in file.readlines():
                load, *_, angle, length, height = [float(string.split(':')[1]) for string in string.split(',')]
                load_samples.append(load)
                angle_samples.append(angle)
                length_samples.append(length)
                height_samples.append(height)
    except FileNotFoundError:
        print(f'"{filename}" not found.')
        return None
    else:
        print(f'Found samples in {filename}.')
        return load_samples, angle_samples, length_samples, height_samples

# Crop and resize the stress contour images.
def crop_output_images():
    # LEFT, TOP = 209, 108
    # SIZE = (616, 155)
    filenames = glob.glob(os.path.join(FOLDER_TRAIN_OUTPUTS, '*.png'))
    for filename in filenames:
        with Image.open(filename) as image:
            # if image.size[0] > SIZE[0] and image.size[1] > SIZE[1]:
            #     image = image.crop((LEFT, TOP, LEFT+SIZE[0]-1, TOP+SIZE[1]-1))
            image_copy = image.convert('L')
            area = ImageOps.invert(image_copy).getbbox()
            image = image.crop(area)
            image = image.resize(OUTPUT_SIZE)
            image.save(filename)

# Try to read sample values from the text file if it already exists. If not, generate the samples.
samples = read_samples()
if not samples:
    samples = generate_samples(show_histogram=False)
    load_components = write_samples(samples)
    write_ansys_script(samples, load_components)
generate_input_images(samples, FOLDER_TRAIN_INPUTS)

# Crop and resize stress contour images generated by FEA. This only needs to run the first time the images are added to the folder.
# crop_output_images()<|MERGE_RESOLUTION|>--- conflicted
+++ resolved
@@ -64,11 +64,7 @@
 
 # Write the specified sample values to a text file, and calculate and return the load components to be used in FEA.
 def write_samples(samples):
-<<<<<<< HEAD
     # Determine the x and y components of the load.
-=======
-    # Determine the x and y components of the load per element node for easier entry in FEA.
->>>>>>> b4a76f77
     load_components = []
     NUMBER_ELEMENTS = 10  # Defined in ANSYS
     for load_sample, angle_sample in zip(*samples[0:2]):
@@ -79,7 +75,6 @@
             ))
     # Write samples to text file.
     text = [
-        # Name: {'_'.join([load_sample, angle_sample, length_sample, height_sample])}, 
         f'Load: {load_sample:>10},  X load: {load_x:>10.2f},  Y load: {load_y:>10.2f},  X load (edge): {load_x/2:>10.2f},  Y load (edge): {load_y/2:>10.2f},  Angle: {angle_sample:>10},  Length: {length_sample:>5},  Height: {height_sample:>5}\n'
         for load_sample, angle_sample, length_sample, height_sample, (load_x, load_y) in zip(*samples, load_components)
         ]
